{
  "name": "signalstack-frontend",
  "version": "2.0.0",
  "private": true,
  "dependencies": {
    "@emotion/react": "^11.14.0",
    "@emotion/styled": "^11.14.0",
    "@headlessui/react": "^2.2.4",
    "@mui/icons-material": "^7.1.1",
    "@mui/lab": "^7.0.0-beta.13",
    "@mui/material": "^7.1.1",
    "@mui/x-charts": "^8.5.1",
    "@react-spring/web": "^10.0.1",
    "@reduxjs/toolkit": "^2.8.2",
    "@testing-library/jest-dom": "^5.16.4",
    "@testing-library/react": "^13.3.0",
    "@testing-library/user-event": "^13.5.0",
    "@types/react": "^19.1.6",
    "@types/react-dom": "^19.1.6",
    "apexcharts": "^4.7.0",
    "axios": "^1.4.0",
    "chart.js": "^4.4.9",
    "framer-motion": "^10.18.0",
    "lightweight-charts": "^5.0.7",
    "lottie-react": "^2.4.1",
    "react": "^18.2.0",
    "react-apexcharts": "^1.7.0",
    "react-chartjs-2": "^5.3.0",
    "react-countup": "^6.5.3",
    "react-dom": "^18.2.0",
    "react-hot-toast": "^2.4.1",
    "react-intersection-observer": "^9.16.0",
    "react-query": "^3.39.3",
    "react-redux": "^9.2.0",
    "react-router-dom": "^6.8.0",
    "react-scripts": "5.0.1",
    "react-spring": "^10.0.1",
    "react-toastify": "^11.0.5",
    "react-use": "^17.4.0",
<<<<<<< HEAD
    "recharts": "^2.8.0",
=======
    "recharts": "^2.15.3",
    "typescript": "^5.8.3",
>>>>>>> fc5bfdc3
    "web-vitals": "^2.1.4"
  },
  "scripts": {
    "start": "react-scripts start",
    "build": "react-scripts build",
    "test": "react-scripts test",
    "eject": "react-scripts eject",
    "analyze": "npm run build && npx serve -s build"
  },
  "eslintConfig": {
    "extends": [
      "react-app",
      "react-app/jest"
    ]
  },
  "browserslist": {
    "production": [
      ">0.2%",
      "not dead",
      "not op_mini all"
    ],
    "development": [
      "last 1 chrome version",
      "last 1 firefox version",
      "last 1 safari version"
    ]
  },
  "proxy": "http://localhost:5000",
  "main": "index.js",
  "keywords": [],
  "author": "",
  "license": "ISC",
  "description": "",
  "devDependencies": {
    "typescript": "^4.9.5"
  }
}<|MERGE_RESOLUTION|>--- conflicted
+++ resolved
@@ -37,12 +37,8 @@
     "react-spring": "^10.0.1",
     "react-toastify": "^11.0.5",
     "react-use": "^17.4.0",
-<<<<<<< HEAD
-    "recharts": "^2.8.0",
-=======
     "recharts": "^2.15.3",
     "typescript": "^5.8.3",
->>>>>>> fc5bfdc3
     "web-vitals": "^2.1.4"
   },
   "scripts": {
